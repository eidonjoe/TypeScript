--- conflicted
+++ resolved
@@ -1,31 +1,19 @@
-=== tests/cases/conformance/types/primitives/boolean/booleanPropertyAccess.ts ===
-var x = true;
->x : boolean
->true : true
-
-var a = x.toString();
->a : string
->x.toString() : string
-<<<<<<< HEAD
->x.toString : (this: Boolean) => string
->x : boolean
->toString : (this: Boolean) => string
-=======
->x.toString : () => string
->x : true
->toString : () => string
->>>>>>> 02334d85
-
-var b = x['toString']();
->b : string
->x['toString']() : string
-<<<<<<< HEAD
->x['toString'] : (this: Boolean) => string
->x : boolean
->'toString' : string
-=======
->x['toString'] : () => string
->x : true
->'toString' : "toString"
->>>>>>> 02334d85
-
+=== tests/cases/conformance/types/primitives/boolean/booleanPropertyAccess.ts ===
+var x = true;
+>x : boolean
+>true : true
+
+var a = x.toString();
+>a : string
+>x.toString() : string
+>x.toString : (this: Boolean) => string
+>x : true
+>toString : (this: Boolean) => string
+
+var b = x['toString']();
+>b : string
+>x['toString']() : string
+>x['toString'] : (this: Boolean) => string
+>x : true
+>'toString' : "toString"
+
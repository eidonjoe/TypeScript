=== tests/cases/conformance/expressions/typeGuards/typeGuardNesting.ts ===
let strOrBool: string|boolean;
>strOrBool : string | boolean

if ((typeof strOrBool === 'boolean' && !strOrBool) || typeof strOrBool === 'string') {
>(typeof strOrBool === 'boolean' && !strOrBool) || typeof strOrBool === 'string' : boolean
>(typeof strOrBool === 'boolean' && !strOrBool) : boolean
>typeof strOrBool === 'boolean' && !strOrBool : boolean
>typeof strOrBool === 'boolean' : boolean
>typeof strOrBool : string
>strOrBool : string | boolean
>'boolean' : "boolean"
>!strOrBool : boolean
>strOrBool : boolean
>typeof strOrBool === 'string' : boolean
>typeof strOrBool : string
>strOrBool : string | boolean
>'string' : "string"

	let label: string = (typeof strOrBool === 'string') ? strOrBool : "string";
>label : string
>(typeof strOrBool === 'string') ? strOrBool : "string" : string
>(typeof strOrBool === 'string') : boolean
>typeof strOrBool === 'string' : boolean
>typeof strOrBool : string
>strOrBool : boolean | string
>'string' : "string"
>strOrBool : string
>"string" : string

	let bool: boolean = (typeof strOrBool === 'boolean') ? strOrBool : false;
>bool : boolean
>(typeof strOrBool === 'boolean') ? strOrBool : false : boolean
>(typeof strOrBool === 'boolean') : boolean
>typeof strOrBool === 'boolean' : boolean
>typeof strOrBool : string
<<<<<<< HEAD
>strOrBool : boolean | string
>'boolean' : "boolean"
=======
>strOrBool : string | boolean
>'boolean' : string
>>>>>>> cdf4cded
>strOrBool : boolean
>false : boolean

	let label2: string = (typeof strOrBool !== 'boolean') ? strOrBool : "string";
>label2 : string
>(typeof strOrBool !== 'boolean') ? strOrBool : "string" : string
>(typeof strOrBool !== 'boolean') : boolean
>typeof strOrBool !== 'boolean' : boolean
>typeof strOrBool : string
>strOrBool : boolean | string
>'boolean' : "boolean"
>strOrBool : string
>"string" : string

	let bool2: boolean = (typeof strOrBool !== 'string') ? strOrBool : false;
>bool2 : boolean
>(typeof strOrBool !== 'string') ? strOrBool : false : boolean
>(typeof strOrBool !== 'string') : boolean
>typeof strOrBool !== 'string' : boolean
>typeof strOrBool : string
<<<<<<< HEAD
>strOrBool : boolean | string
>'string' : "string"
=======
>strOrBool : string | boolean
>'string' : string
>>>>>>> cdf4cded
>strOrBool : boolean
>false : boolean
}

if ((typeof strOrBool !== 'string' && !strOrBool) || typeof strOrBool !== 'boolean') {
>(typeof strOrBool !== 'string' && !strOrBool) || typeof strOrBool !== 'boolean' : boolean
>(typeof strOrBool !== 'string' && !strOrBool) : boolean
>typeof strOrBool !== 'string' && !strOrBool : boolean
>typeof strOrBool !== 'string' : boolean
>typeof strOrBool : string
<<<<<<< HEAD
>strOrBool : string | boolean
>'string' : "string"
=======
>strOrBool : boolean | string
>'string' : string
>>>>>>> cdf4cded
>!strOrBool : boolean
>strOrBool : boolean
>typeof strOrBool !== 'boolean' : boolean
>typeof strOrBool : string
>strOrBool : string | boolean
>'boolean' : "boolean"

	let label: string = (typeof strOrBool === 'string') ? strOrBool : "string";
>label : string
>(typeof strOrBool === 'string') ? strOrBool : "string" : string
>(typeof strOrBool === 'string') : boolean
>typeof strOrBool === 'string' : boolean
>typeof strOrBool : string
>strOrBool : boolean | string
>'string' : "string"
>strOrBool : string
>"string" : string

	let bool: boolean = (typeof strOrBool === 'boolean') ? strOrBool : false;
>bool : boolean
>(typeof strOrBool === 'boolean') ? strOrBool : false : boolean
>(typeof strOrBool === 'boolean') : boolean
>typeof strOrBool === 'boolean' : boolean
>typeof strOrBool : string
<<<<<<< HEAD
>strOrBool : boolean | string
>'boolean' : "boolean"
=======
>strOrBool : string | boolean
>'boolean' : string
>>>>>>> cdf4cded
>strOrBool : boolean
>false : boolean

	let label2: string = (typeof strOrBool !== 'boolean') ? strOrBool : "string";
>label2 : string
>(typeof strOrBool !== 'boolean') ? strOrBool : "string" : string
>(typeof strOrBool !== 'boolean') : boolean
>typeof strOrBool !== 'boolean' : boolean
>typeof strOrBool : string
>strOrBool : boolean | string
>'boolean' : "boolean"
>strOrBool : string
>"string" : string

	let bool2: boolean = (typeof strOrBool !== 'string') ? strOrBool : false;
>bool2 : boolean
>(typeof strOrBool !== 'string') ? strOrBool : false : boolean
>(typeof strOrBool !== 'string') : boolean
>typeof strOrBool !== 'string' : boolean
>typeof strOrBool : string
<<<<<<< HEAD
>strOrBool : boolean | string
>'string' : "string"
=======
>strOrBool : string | boolean
>'string' : string
>>>>>>> cdf4cded
>strOrBool : boolean
>false : boolean
}

<|MERGE_RESOLUTION|>--- conflicted
+++ resolved
@@ -1,149 +1,124 @@
-=== tests/cases/conformance/expressions/typeGuards/typeGuardNesting.ts ===
-let strOrBool: string|boolean;
->strOrBool : string | boolean
-
-if ((typeof strOrBool === 'boolean' && !strOrBool) || typeof strOrBool === 'string') {
->(typeof strOrBool === 'boolean' && !strOrBool) || typeof strOrBool === 'string' : boolean
->(typeof strOrBool === 'boolean' && !strOrBool) : boolean
->typeof strOrBool === 'boolean' && !strOrBool : boolean
->typeof strOrBool === 'boolean' : boolean
->typeof strOrBool : string
->strOrBool : string | boolean
->'boolean' : "boolean"
->!strOrBool : boolean
->strOrBool : boolean
->typeof strOrBool === 'string' : boolean
->typeof strOrBool : string
->strOrBool : string | boolean
->'string' : "string"
-
-	let label: string = (typeof strOrBool === 'string') ? strOrBool : "string";
->label : string
->(typeof strOrBool === 'string') ? strOrBool : "string" : string
->(typeof strOrBool === 'string') : boolean
->typeof strOrBool === 'string' : boolean
->typeof strOrBool : string
->strOrBool : boolean | string
->'string' : "string"
->strOrBool : string
->"string" : string
-
-	let bool: boolean = (typeof strOrBool === 'boolean') ? strOrBool : false;
->bool : boolean
->(typeof strOrBool === 'boolean') ? strOrBool : false : boolean
->(typeof strOrBool === 'boolean') : boolean
->typeof strOrBool === 'boolean' : boolean
->typeof strOrBool : string
-<<<<<<< HEAD
->strOrBool : boolean | string
->'boolean' : "boolean"
-=======
->strOrBool : string | boolean
->'boolean' : string
->>>>>>> cdf4cded
->strOrBool : boolean
->false : boolean
-
-	let label2: string = (typeof strOrBool !== 'boolean') ? strOrBool : "string";
->label2 : string
->(typeof strOrBool !== 'boolean') ? strOrBool : "string" : string
->(typeof strOrBool !== 'boolean') : boolean
->typeof strOrBool !== 'boolean' : boolean
->typeof strOrBool : string
->strOrBool : boolean | string
->'boolean' : "boolean"
->strOrBool : string
->"string" : string
-
-	let bool2: boolean = (typeof strOrBool !== 'string') ? strOrBool : false;
->bool2 : boolean
->(typeof strOrBool !== 'string') ? strOrBool : false : boolean
->(typeof strOrBool !== 'string') : boolean
->typeof strOrBool !== 'string' : boolean
->typeof strOrBool : string
-<<<<<<< HEAD
->strOrBool : boolean | string
->'string' : "string"
-=======
->strOrBool : string | boolean
->'string' : string
->>>>>>> cdf4cded
->strOrBool : boolean
->false : boolean
-}
-
-if ((typeof strOrBool !== 'string' && !strOrBool) || typeof strOrBool !== 'boolean') {
->(typeof strOrBool !== 'string' && !strOrBool) || typeof strOrBool !== 'boolean' : boolean
->(typeof strOrBool !== 'string' && !strOrBool) : boolean
->typeof strOrBool !== 'string' && !strOrBool : boolean
->typeof strOrBool !== 'string' : boolean
->typeof strOrBool : string
-<<<<<<< HEAD
->strOrBool : string | boolean
->'string' : "string"
-=======
->strOrBool : boolean | string
->'string' : string
->>>>>>> cdf4cded
->!strOrBool : boolean
->strOrBool : boolean
->typeof strOrBool !== 'boolean' : boolean
->typeof strOrBool : string
->strOrBool : string | boolean
->'boolean' : "boolean"
-
-	let label: string = (typeof strOrBool === 'string') ? strOrBool : "string";
->label : string
->(typeof strOrBool === 'string') ? strOrBool : "string" : string
->(typeof strOrBool === 'string') : boolean
->typeof strOrBool === 'string' : boolean
->typeof strOrBool : string
->strOrBool : boolean | string
->'string' : "string"
->strOrBool : string
->"string" : string
-
-	let bool: boolean = (typeof strOrBool === 'boolean') ? strOrBool : false;
->bool : boolean
->(typeof strOrBool === 'boolean') ? strOrBool : false : boolean
->(typeof strOrBool === 'boolean') : boolean
->typeof strOrBool === 'boolean' : boolean
->typeof strOrBool : string
-<<<<<<< HEAD
->strOrBool : boolean | string
->'boolean' : "boolean"
-=======
->strOrBool : string | boolean
->'boolean' : string
->>>>>>> cdf4cded
->strOrBool : boolean
->false : boolean
-
-	let label2: string = (typeof strOrBool !== 'boolean') ? strOrBool : "string";
->label2 : string
->(typeof strOrBool !== 'boolean') ? strOrBool : "string" : string
->(typeof strOrBool !== 'boolean') : boolean
->typeof strOrBool !== 'boolean' : boolean
->typeof strOrBool : string
->strOrBool : boolean | string
->'boolean' : "boolean"
->strOrBool : string
->"string" : string
-
-	let bool2: boolean = (typeof strOrBool !== 'string') ? strOrBool : false;
->bool2 : boolean
->(typeof strOrBool !== 'string') ? strOrBool : false : boolean
->(typeof strOrBool !== 'string') : boolean
->typeof strOrBool !== 'string' : boolean
->typeof strOrBool : string
-<<<<<<< HEAD
->strOrBool : boolean | string
->'string' : "string"
-=======
->strOrBool : string | boolean
->'string' : string
->>>>>>> cdf4cded
->strOrBool : boolean
->false : boolean
-}
-
+=== tests/cases/conformance/expressions/typeGuards/typeGuardNesting.ts ===
+let strOrBool: string|boolean;
+>strOrBool : string | boolean
+
+if ((typeof strOrBool === 'boolean' && !strOrBool) || typeof strOrBool === 'string') {
+>(typeof strOrBool === 'boolean' && !strOrBool) || typeof strOrBool === 'string' : boolean
+>(typeof strOrBool === 'boolean' && !strOrBool) : boolean
+>typeof strOrBool === 'boolean' && !strOrBool : boolean
+>typeof strOrBool === 'boolean' : boolean
+>typeof strOrBool : string
+>strOrBool : string | boolean
+>'boolean' : "boolean"
+>!strOrBool : boolean
+>strOrBool : boolean
+>typeof strOrBool === 'string' : boolean
+>typeof strOrBool : string
+>strOrBool : string | boolean
+>'string' : "string"
+
+	let label: string = (typeof strOrBool === 'string') ? strOrBool : "string";
+>label : string
+>(typeof strOrBool === 'string') ? strOrBool : "string" : string
+>(typeof strOrBool === 'string') : boolean
+>typeof strOrBool === 'string' : boolean
+>typeof strOrBool : string
+>strOrBool : boolean | string
+>'string' : "string"
+>strOrBool : string
+>"string" : string
+
+	let bool: boolean = (typeof strOrBool === 'boolean') ? strOrBool : false;
+>bool : boolean
+>(typeof strOrBool === 'boolean') ? strOrBool : false : boolean
+>(typeof strOrBool === 'boolean') : boolean
+>typeof strOrBool === 'boolean' : boolean
+>typeof strOrBool : string
+>strOrBool : string | boolean
+>'boolean' : "boolean"
+>strOrBool : boolean
+>false : boolean
+
+	let label2: string = (typeof strOrBool !== 'boolean') ? strOrBool : "string";
+>label2 : string
+>(typeof strOrBool !== 'boolean') ? strOrBool : "string" : string
+>(typeof strOrBool !== 'boolean') : boolean
+>typeof strOrBool !== 'boolean' : boolean
+>typeof strOrBool : string
+>strOrBool : boolean | string
+>'boolean' : "boolean"
+>strOrBool : string
+>"string" : string
+
+	let bool2: boolean = (typeof strOrBool !== 'string') ? strOrBool : false;
+>bool2 : boolean
+>(typeof strOrBool !== 'string') ? strOrBool : false : boolean
+>(typeof strOrBool !== 'string') : boolean
+>typeof strOrBool !== 'string' : boolean
+>typeof strOrBool : string
+>strOrBool : string | boolean
+>'string' : "string"
+>strOrBool : boolean
+>false : boolean
+}
+
+if ((typeof strOrBool !== 'string' && !strOrBool) || typeof strOrBool !== 'boolean') {
+>(typeof strOrBool !== 'string' && !strOrBool) || typeof strOrBool !== 'boolean' : boolean
+>(typeof strOrBool !== 'string' && !strOrBool) : boolean
+>typeof strOrBool !== 'string' && !strOrBool : boolean
+>typeof strOrBool !== 'string' : boolean
+>typeof strOrBool : string
+>strOrBool : boolean | string
+>'string' : "string"
+>!strOrBool : boolean
+>strOrBool : boolean
+>typeof strOrBool !== 'boolean' : boolean
+>typeof strOrBool : string
+>strOrBool : string | boolean
+>'boolean' : "boolean"
+
+	let label: string = (typeof strOrBool === 'string') ? strOrBool : "string";
+>label : string
+>(typeof strOrBool === 'string') ? strOrBool : "string" : string
+>(typeof strOrBool === 'string') : boolean
+>typeof strOrBool === 'string' : boolean
+>typeof strOrBool : string
+>strOrBool : boolean | string
+>'string' : "string"
+>strOrBool : string
+>"string" : string
+
+	let bool: boolean = (typeof strOrBool === 'boolean') ? strOrBool : false;
+>bool : boolean
+>(typeof strOrBool === 'boolean') ? strOrBool : false : boolean
+>(typeof strOrBool === 'boolean') : boolean
+>typeof strOrBool === 'boolean' : boolean
+>typeof strOrBool : string
+>strOrBool : string | boolean
+>'boolean' : "boolean"
+>strOrBool : boolean
+>false : boolean
+
+	let label2: string = (typeof strOrBool !== 'boolean') ? strOrBool : "string";
+>label2 : string
+>(typeof strOrBool !== 'boolean') ? strOrBool : "string" : string
+>(typeof strOrBool !== 'boolean') : boolean
+>typeof strOrBool !== 'boolean' : boolean
+>typeof strOrBool : string
+>strOrBool : boolean | string
+>'boolean' : "boolean"
+>strOrBool : string
+>"string" : string
+
+	let bool2: boolean = (typeof strOrBool !== 'string') ? strOrBool : false;
+>bool2 : boolean
+>(typeof strOrBool !== 'string') ? strOrBool : false : boolean
+>(typeof strOrBool !== 'string') : boolean
+>typeof strOrBool !== 'string' : boolean
+>typeof strOrBool : string
+>strOrBool : string | boolean
+>'string' : "string"
+>strOrBool : boolean
+>false : boolean
+}
+
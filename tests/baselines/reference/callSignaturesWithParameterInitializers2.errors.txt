tests/cases/conformance/types/objectTypeLiteral/callSignatures/callSignaturesWithParameterInitializers2.ts(4,14): error TS2371: A parameter initializer is only allowed in a function or constructor implementation.
tests/cases/conformance/types/objectTypeLiteral/callSignatures/callSignaturesWithParameterInitializers2.ts(11,9): error TS2371: A parameter initializer is only allowed in a function or constructor implementation.
tests/cases/conformance/types/objectTypeLiteral/callSignatures/callSignaturesWithParameterInitializers2.ts(20,9): error TS2371: A parameter initializer is only allowed in a function or constructor implementation.
tests/cases/conformance/types/objectTypeLiteral/callSignatures/callSignaturesWithParameterInitializers2.ts(20,15): error TS1005: '{' expected.
<<<<<<< HEAD
tests/cases/conformance/types/objectTypeLiteral/callSignatures/callSignaturesWithParameterInitializers2.ts(21,5): error TS2300: Duplicate identifier 'foo'.
tests/cases/conformance/types/objectTypeLiteral/callSignatures/callSignaturesWithParameterInitializers2.ts(21,5): error TS2687: Cannot change type of property 'foo' from '(x?: number) => any' to '(x?: number) => void'.


==== tests/cases/conformance/types/objectTypeLiteral/callSignatures/callSignaturesWithParameterInitializers2.ts (7 errors) ====
=======


==== tests/cases/conformance/types/objectTypeLiteral/callSignatures/callSignaturesWithParameterInitializers2.ts (4 errors) ====
>>>>>>> 3bcfb6ba
    // Optional parameters allow initializers only in implementation signatures
    // All the below declarations are errors
    
    function foo(x = 2);
                 ~~~~~
!!! error TS2371: A parameter initializer is only allowed in a function or constructor implementation.
    function foo(x = 1) { }
    
    foo(1);
    foo();
    
    class C {
        foo(x = 2);
            ~~~~~
!!! error TS2371: A parameter initializer is only allowed in a function or constructor implementation.
        foo(x = 1) { }
    }
    
    var c: C;
    c.foo();
    c.foo(1);
    
    var b = {
        foo(x = 1), // error
            ~~~~~
!!! error TS2371: A parameter initializer is only allowed in a function or constructor implementation.
                  ~
!!! error TS1005: '{' expected.
        foo(x = 1) { }, // error
<<<<<<< HEAD
        ~~~
!!! error TS2300: Duplicate identifier 'foo'.
        ~~~
!!! error TS2687: Cannot change type of property 'foo' from '(x?: number) => any' to '(x?: number) => void'.
=======
>>>>>>> 3bcfb6ba
    }
    
    b.foo();
    b.foo(1);<|MERGE_RESOLUTION|>--- conflicted
+++ resolved
@@ -1,55 +1,40 @@
-tests/cases/conformance/types/objectTypeLiteral/callSignatures/callSignaturesWithParameterInitializers2.ts(4,14): error TS2371: A parameter initializer is only allowed in a function or constructor implementation.
-tests/cases/conformance/types/objectTypeLiteral/callSignatures/callSignaturesWithParameterInitializers2.ts(11,9): error TS2371: A parameter initializer is only allowed in a function or constructor implementation.
-tests/cases/conformance/types/objectTypeLiteral/callSignatures/callSignaturesWithParameterInitializers2.ts(20,9): error TS2371: A parameter initializer is only allowed in a function or constructor implementation.
-tests/cases/conformance/types/objectTypeLiteral/callSignatures/callSignaturesWithParameterInitializers2.ts(20,15): error TS1005: '{' expected.
-<<<<<<< HEAD
-tests/cases/conformance/types/objectTypeLiteral/callSignatures/callSignaturesWithParameterInitializers2.ts(21,5): error TS2300: Duplicate identifier 'foo'.
-tests/cases/conformance/types/objectTypeLiteral/callSignatures/callSignaturesWithParameterInitializers2.ts(21,5): error TS2687: Cannot change type of property 'foo' from '(x?: number) => any' to '(x?: number) => void'.
-
-
-==== tests/cases/conformance/types/objectTypeLiteral/callSignatures/callSignaturesWithParameterInitializers2.ts (7 errors) ====
-=======
-
-
-==== tests/cases/conformance/types/objectTypeLiteral/callSignatures/callSignaturesWithParameterInitializers2.ts (4 errors) ====
->>>>>>> 3bcfb6ba
-    // Optional parameters allow initializers only in implementation signatures
-    // All the below declarations are errors
-    
-    function foo(x = 2);
-                 ~~~~~
-!!! error TS2371: A parameter initializer is only allowed in a function or constructor implementation.
-    function foo(x = 1) { }
-    
-    foo(1);
-    foo();
-    
-    class C {
-        foo(x = 2);
-            ~~~~~
-!!! error TS2371: A parameter initializer is only allowed in a function or constructor implementation.
-        foo(x = 1) { }
-    }
-    
-    var c: C;
-    c.foo();
-    c.foo(1);
-    
-    var b = {
-        foo(x = 1), // error
-            ~~~~~
-!!! error TS2371: A parameter initializer is only allowed in a function or constructor implementation.
-                  ~
-!!! error TS1005: '{' expected.
-        foo(x = 1) { }, // error
-<<<<<<< HEAD
-        ~~~
-!!! error TS2300: Duplicate identifier 'foo'.
-        ~~~
-!!! error TS2687: Cannot change type of property 'foo' from '(x?: number) => any' to '(x?: number) => void'.
-=======
->>>>>>> 3bcfb6ba
-    }
-    
-    b.foo();
-    b.foo(1);+tests/cases/conformance/types/objectTypeLiteral/callSignatures/callSignaturesWithParameterInitializers2.ts(4,14): error TS2371: A parameter initializer is only allowed in a function or constructor implementation.
+tests/cases/conformance/types/objectTypeLiteral/callSignatures/callSignaturesWithParameterInitializers2.ts(11,9): error TS2371: A parameter initializer is only allowed in a function or constructor implementation.
+tests/cases/conformance/types/objectTypeLiteral/callSignatures/callSignaturesWithParameterInitializers2.ts(20,9): error TS2371: A parameter initializer is only allowed in a function or constructor implementation.
+tests/cases/conformance/types/objectTypeLiteral/callSignatures/callSignaturesWithParameterInitializers2.ts(20,15): error TS1005: '{' expected.
+
+
+==== tests/cases/conformance/types/objectTypeLiteral/callSignatures/callSignaturesWithParameterInitializers2.ts (4 errors) ====
+    // Optional parameters allow initializers only in implementation signatures
+    // All the below declarations are errors
+    
+    function foo(x = 2);
+                 ~~~~~
+!!! error TS2371: A parameter initializer is only allowed in a function or constructor implementation.
+    function foo(x = 1) { }
+    
+    foo(1);
+    foo();
+    
+    class C {
+        foo(x = 2);
+            ~~~~~
+!!! error TS2371: A parameter initializer is only allowed in a function or constructor implementation.
+        foo(x = 1) { }
+    }
+    
+    var c: C;
+    c.foo();
+    c.foo(1);
+    
+    var b = {
+        foo(x = 1), // error
+            ~~~~~
+!!! error TS2371: A parameter initializer is only allowed in a function or constructor implementation.
+                  ~
+!!! error TS1005: '{' expected.
+        foo(x = 1) { }, // error
+    }
+    
+    b.foo();
+    b.foo(1);
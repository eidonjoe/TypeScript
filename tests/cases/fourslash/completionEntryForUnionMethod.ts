--- conflicted
+++ resolved
@@ -1,16 +1,10 @@
-///<reference path="fourslash.ts" />
-
-////var y: Array<string>|Array<number>;
-////y.map/**/(
-
-goTo.marker();
-<<<<<<< HEAD
-verify.quickInfoIs("(property) map: (<U>(this: string[], callbackfn: (value: string, index: number, array: string[]) => U, thisArg?: any) => U[]) | (<U>(this: number[], callbackfn: (value: number, index: number, array: number[]) => U, thisArg?: any) => U[])");
-verify.completionListContains('map', "(property) map: (<U>(this: string[], callbackfn: (value: string, index: number, array: string[]) => U, thisArg?: any) => U[]) | (<U>(this: number[], callbackfn: (value: number, index: number, array: number[]) => U, thisArg?: any) => U[])");
-
-=======
-verify.quickInfoIs(
-    "(property) map: (<U>(callbackfn: (value: string, index: number, array: string[]) => U, thisArg?: any) => U[]) | (<U>(callbackfn: (value: number, index: number, array: number[]) => U, thisArg?: any) => U[])",
-    "Calls a defined callback function on each element of an array, and returns an array that contains the results.");
-verify.completionListContains('map', "(property) map: (<U>(callbackfn: (value: string, index: number, array: string[]) => U, thisArg?: any) => U[]) | (<U>(callbackfn: (value: number, index: number, array: number[]) => U, thisArg?: any) => U[])");
->>>>>>> 5e3e0d61
+///<reference path="fourslash.ts" />
+
+////var y: Array<string>|Array<number>;
+////y.map/**/(
+
+goTo.marker();
+verify.quickInfoIs(
+    "(property) map: (<U>(this: string[], callbackfn: (value: string, index: number, array: string[]) => U, thisArg?: any) => U[]) | (<U>(this: number[], callbackfn: (value: number, index: number, array: number[]) => U, thisArg?: any) => U[])",
+    "Calls a defined callback function on each element of an array, and returns an array that contains the results.");
+verify.completionListContains('map', "(property) map: (<U>(this: string[], callbackfn: (value: string, index: number, array: string[]) => U, thisArg?: any) => U[]) | (<U>(this: number[], callbackfn: (value: number, index: number, array: number[]) => U, thisArg?: any) => U[])");
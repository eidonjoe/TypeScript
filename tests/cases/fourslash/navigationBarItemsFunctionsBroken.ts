--- conflicted
+++ resolved
@@ -1,32 +1,29 @@
-/// <reference path="fourslash.ts"/>
-
-////function f() {
-////    function;
-////}
-
-verify.navigationBar([
-    {
-        "text": "<global>",
-        "kind": "module",
-        "childItems": [
-            {
-                "text": "f",
-                "kind": "function"
-            }
-        ]
-    },
-    {
-        "text": "f",
-        "kind": "function",
-<<<<<<< HEAD
-=======
-        "childItems": [
-            {
-                "text": "<function>",
-                "kind": "function"
-            }
-        ],
->>>>>>> b8074872
-        "indent": 1
-    }
-]);
+/// <reference path="fourslash.ts"/>
+
+////function f() {
+////    function;
+////}
+
+verify.navigationBar([
+    {
+        "text": "<global>",
+        "kind": "module",
+        "childItems": [
+            {
+                "text": "f",
+                "kind": "function"
+            }
+        ]
+    },
+    {
+        "text": "f",
+        "kind": "function",
+        "childItems": [
+            {
+                "text": "<function>",
+                "kind": "function"
+            }
+        ],
+        "indent": 1
+    }
+]);